from __future__ import annotations

import sqlite3
from collections.abc import Sequence
from dataclasses import dataclass
from datetime import datetime, timedelta
from difflib import SequenceMatcher
from typing import Any

from src.config import FACET_USE_MV

FacetCounts = dict[str, list[dict[str, object]]]


@dataclass
class LeadSearchParams:
    """
    Parameters for lead search.

    Attributes:
        query:
            Full-text search query (FTS5 syntax). Must be a non-empty string for
            now; empty / None queries are rejected to avoid full scans.

        verify_status:
            Optional list of verify_status values to include. If provided, only
            leads whose latest verification status is in this list are returned.

        icp_min:
            Optional minimum ICP score threshold. If provided, only leads with
            people.icp_score >= icp_min are returned.

        roles:
            Optional list of canonical role_family values to include, e.g.
            ["sales", "marketing", "revops"].

        seniority:
            Optional list of canonical seniority values to include, e.g.
            ["director", "vp", "cxo"].

        industries:
            Optional list of company industry labels to include, e.g.
            ["B2B SaaS", "Fintech"]. Backed by companies.attrs (JSON) or a
            denormalized column, depending on schema.

        sizes:
            Optional list of company size buckets to include, e.g.
            ["1-10", "11-50", "51-200"]. Backed by companies.attrs.

        tech:
            Optional list of tech keywords to filter on, e.g.
            ["salesforce", "hubspot"]. Backed by companies.attrs.tech_keywords
            (JSON array) or a simple LIKE-based search over attrs.

        source:
            Optional list of lead sources to include, e.g.
            ["published", "generated"]. Backed by the v_emails_latest.source
            (or equivalent) field.

        recency_days:
            Optional integer number of days for a recency filter. If provided,
            only leads whose verified_at is within the last recency_days (based
            on UTC now) are returned.

        sort:
            Sort order for results. Currently supported values:
              - "icp_desc" (default): icp_score DESC, person_id ASC
              - "verified_desc": verified_at DESC, person_id ASC

            Unknown values should be rejected by callers (e.g. API layer) and
            will also raise ValueError here.

        limit:
            Maximum number of rows to return. The caller is responsible for
            clamping this to a reasonable range (e.g. 1–100) if exposed over
            HTTP.

        cursor_icp:
            Keyset pagination cursor component for icp_desc. When sort == "icp_desc"
            and both cursor_icp and cursor_person_id are set, the query continues
            from strictly after that (icp_score, person_id) tuple.

        cursor_verified_at:
            Keyset pagination cursor component for verified_desc. When sort ==
            "verified_desc" and both cursor_verified_at and cursor_person_id
            are set, the query continues from strictly after that
            (verified_at, person_id) tuple.

        cursor_person_id:
            Keyset pagination cursor component common to both sort modes. Used
            as a stable tiebreaker within a given primary sort key.

        facets:
            Optional list of facet names (e.g. "verify_status", "icp_bucket")
            to compute counts for under the current filters.
    """

    query: str | None = None

    verify_status: Sequence[str] | None = None
    icp_min: int | None = None

    roles: Sequence[str] | None = None
    seniority: Sequence[str] | None = None
    industries: Sequence[str] | None = None
    sizes: Sequence[str] | None = None
    tech: Sequence[str] | None = None
    source: Sequence[str] | None = None
    recency_days: int | None = None

    sort: str = "icp_desc"
    limit: int = 50

    # keyset pagination
    cursor_icp: int | None = None
    cursor_verified_at: str | None = None  # ISO timestamp, or None
    cursor_person_id: int | None = None

    # facets requested for this search
    facets: Sequence[str] | None = None


@dataclass
class _FacetSchemaInfo:
    has_company_attrs: bool
    industry_expr: str
    size_expr: str


def _rows_to_dicts(cursor: sqlite3.Cursor, rows: Sequence[Sequence[Any]]) -> list[dict[str, Any]]:
    cols = [desc[0] for desc in cursor.description]
    return [dict(zip(cols, row, strict=False)) for row in rows]


<<<<<<< HEAD
def _normalize_fts_query(raw: str) -> str:
=======
def _normalize_query_and_sort(params: LeadSearchParams) -> str:
    """
    Validate query and normalize sort, raising ValueError on invalid input.
    """
    if not params.query or not params.query.strip():
        raise ValueError("LeadSearchParams.query must be a non-empty string")

    sort = params.sort or "icp_desc"
    if sort not in {"icp_desc", "verified_desc"}:
        msg = f"Unsupported sort value for search_people_leads: {sort!r}"
        raise ValueError(msg)
    return sort


def _detect_company_schema(conn: sqlite3.Connection) -> tuple[bool, str, str, str]:
    """
    Detect whether companies.attrs exists and return expressions for industry,
    size_bucket, and attrs.
    """
    has_company_attrs = False
    try:
        cur_meta = conn.execute("PRAGMA table_info(companies)")
        cols = [row[1] for row in cur_meta.fetchall()]
        has_company_attrs = "attrs" in cols
    except sqlite3.Error:
        has_company_attrs = False

    if has_company_attrs:
        industry_expr = "JSON_EXTRACT(c.attrs, '$.industry')"
        size_expr = "JSON_EXTRACT(c.attrs, '$.size_bucket')"
        attrs_expr = "c.attrs"
    else:
        industry_expr = "NULL"
        size_expr = "NULL"
        attrs_expr = "NULL"

    return has_company_attrs, industry_expr, size_expr, attrs_expr


def _detect_ve_schema(conn: sqlite3.Connection) -> tuple[bool, str, str]:
    """
    Detect whether v_emails_latest has source/source_url columns and return
    expressions plus a flag for source availability.
    """
    has_ve_source = False
    has_ve_source_url = False
    try:
        cur_meta = conn.execute("PRAGMA table_info(v_emails_latest)")
        v_cols = [row[1] for row in cur_meta.fetchall()]
        has_ve_source = "source" in v_cols
        has_ve_source_url = "source_url" in v_cols
    except sqlite3.Error:
        has_ve_source = False
        has_ve_source_url = False

    source_expr = "ve.source" if has_ve_source else "NULL"
    source_url_expr = "ve.source_url" if has_ve_source_url else "NULL"
    return has_ve_source, source_expr, source_url_expr


def _build_base_sql(
    industry_expr: str,
    size_expr: str,
    attrs_expr: str,
    source_expr: str,
    source_url_expr: str,
) -> str:
    """
    Build the base SELECT + FROM + JOIN + initial WHERE clause.
    """
    return f"""
        SELECT
          ve.email AS email,
          p.first_name AS first_name,
          p.last_name AS last_name,
          COALESCE(p.full_name, p.first_name || ' ' || p.last_name) AS full_name,
          COALESCE(p.title_norm, p.title) AS title,
          p.role_family AS role_family,
          p.seniority AS seniority,
          p.icp_score AS icp_score,
          p.id AS person_id,
          c.id AS company_id,
          c.name AS company,
          -- Keep old 'domain' key and also expose 'company_domain'
          COALESCE(c.official_domain, c.domain) AS domain,
          COALESCE(c.official_domain, c.domain) AS company_domain,
          -- Company attributes (JSON-backed or denormalized fields)
          {industry_expr} AS industry,
          {size_expr} AS company_size,
          {attrs_expr} AS company_attrs,
          -- Email / verification context
          {source_expr} AS source,
          {source_url_expr} AS source_url,
          ve.verify_status AS verify_status,
          ve.verified_at AS verified_at,
          bm25(people_fts) AS rank
        FROM people_fts
        JOIN people AS p
          ON p.id = people_fts.rowid
        JOIN v_emails_latest AS ve
          ON ve.person_id = p.id
        JOIN companies AS c
          ON c.id = p.company_id
        WHERE people_fts MATCH :query
    """


def _apply_icp_filter(
    params: LeadSearchParams,
    conditions: list[str],
    sql_params: dict[str, Any],
) -> None:
    if params.icp_min is None:
        return
    conditions.append("p.icp_score IS NOT NULL AND p.icp_score >= :icp_min")
    sql_params["icp_min"] = params.icp_min


def _apply_verify_status_filter(
    params: LeadSearchParams,
    conditions: list[str],
    sql_params: dict[str, Any],
) -> None:
    if not params.verify_status:
        return

    placeholders: list[str] = []
    for idx, status in enumerate(params.verify_status):
        key = f"vs_{idx}"
        placeholders.append(f":{key}")
        sql_params[key] = status
    conditions.append(f"ve.verify_status IN ({', '.join(placeholders)})")


def _apply_roles_filter(
    params: LeadSearchParams,
    conditions: list[str],
    sql_params: dict[str, Any],
) -> None:
    if not params.roles:
        return

    placeholders: list[str] = []
    for idx, role in enumerate(params.roles):
        key = f"role_{idx}"
        placeholders.append(f":{key}")
        sql_params[key] = role
    conditions.append(f"p.role_family IN ({', '.join(placeholders)})")


def _apply_seniority_filter(
    params: LeadSearchParams,
    conditions: list[str],
    sql_params: dict[str, Any],
) -> None:
    if not params.seniority:
        return

    placeholders: list[str] = []
    for idx, s in enumerate(params.seniority):
        key = f"sen_{idx}"
        placeholders.append(f":{key}")
        sql_params[key] = s
    conditions.append(f"p.seniority IN ({', '.join(placeholders)})")


def _apply_industry_filter(
    params: LeadSearchParams,
    has_company_attrs: bool,
    conditions: list[str],
    sql_params: dict[str, Any],
) -> None:
    if not (params.industries and has_company_attrs):
        return

    placeholders: list[str] = []
    for idx, industry in enumerate(params.industries):
        key = f"ind_{idx}"
        placeholders.append(f":{key}")
        sql_params[key] = industry
    conditions.append(
        f"JSON_EXTRACT(c.attrs, '$.industry') IN ({', '.join(placeholders)})",
    )


def _apply_size_filter(
    params: LeadSearchParams,
    has_company_attrs: bool,
    conditions: list[str],
    sql_params: dict[str, Any],
) -> None:
    if not (params.sizes and has_company_attrs):
        return

    placeholders: list[str] = []
    for idx, size in enumerate(params.sizes):
        key = f"size_{idx}"
        placeholders.append(f":{key}")
        sql_params[key] = size
    conditions.append(
        f"JSON_EXTRACT(c.attrs, '$.size_bucket') IN ({', '.join(placeholders)})",
    )


def _apply_tech_filter(
    params: LeadSearchParams,
    has_company_attrs: bool,
    conditions: list[str],
    sql_params: dict[str, Any],
) -> None:
    if not (params.tech and has_company_attrs):
        return

    tech_clauses: list[str] = []
    for idx, tech in enumerate(params.tech):
        key = f"tech_{idx}"
        sql_params[key] = f"%{tech}%"
        tech_clauses.append(f"c.attrs LIKE :{key}")
    if tech_clauses:
        conditions.append("(" + " OR ".join(tech_clauses) + ")")


def _apply_source_filter(
    params: LeadSearchParams,
    has_ve_source: bool,
    conditions: list[str],
    sql_params: dict[str, Any],
) -> None:
    if not params.source:
        return
    if not has_ve_source:
        # Old schema: can't apply this filter safely; fail loudly so callers
        # (e.g. API) know the DB is missing required columns.
        raise ValueError("source filter requires v_emails_latest.source column")

    placeholders: list[str] = []
    for idx, src in enumerate(params.source):
        key = f"src_{idx}"
        placeholders.append(f":{key}")
        sql_params[key] = src
    conditions.append(f"ve.source IN ({', '.join(placeholders)})")


def _compute_recency_cutoff(recency_days: int) -> str:
    cutoff_dt = datetime.utcnow() - timedelta(days=recency_days)
    return cutoff_dt.isoformat(sep=" ", timespec="seconds")


def _apply_recency_filter(
    params: LeadSearchParams,
    conditions: list[str],
    sql_params: dict[str, Any],
) -> None:
    if params.recency_days is None:
        return

    cutoff_str = _compute_recency_cutoff(params.recency_days)
    sql_params["recency_cutoff"] = cutoff_str
    conditions.append(
        "ve.verified_at IS NOT NULL AND ve.verified_at >= :recency_cutoff",
    )


def _apply_keyset_pagination(
    sort: str,
    params: LeadSearchParams,
    conditions: list[str],
    sql_params: dict[str, Any],
) -> None:
    if sort == "icp_desc":
        if params.cursor_icp is None or params.cursor_person_id is None:
            return
        sql_params["cursor_icp"] = params.cursor_icp
        sql_params["cursor_person_id"] = params.cursor_person_id
        conditions.append(
            """
            (
              p.icp_score < :cursor_icp
              OR (p.icp_score = :cursor_icp AND p.id > :cursor_person_id)
            )
            """.strip(),
        )
        return

    if sort == "verified_desc":
        if params.cursor_verified_at is None or params.cursor_person_id is None:
            return
        sql_params["cursor_verified_at"] = params.cursor_verified_at
        sql_params["cursor_person_id"] = params.cursor_person_id
        conditions.append(
            """
            (
              ve.verified_at < :cursor_verified_at
              OR (ve.verified_at = :cursor_verified_at AND p.id > :cursor_person_id)
            )
            """.strip(),
        )


def _build_order_by(sort: str) -> str:
    if sort == "icp_desc":
        return """
            ORDER BY
              p.icp_score DESC,
              p.id ASC
        """
    # sort == "verified_desc"
    return """
            ORDER BY
              ve.verified_at DESC,
              p.id ASC
        """


def search_people_leads(conn: sqlite3.Connection, params: LeadSearchParams) -> list[dict[str, Any]]:
>>>>>>> d900df54
    """
    Turn a user query string into a safe FTS5 MATCH expression.

    - If it looks like advanced FTS syntax (boolean ops / column:term), pass
      it through as-is.
    - Otherwise, treat it as a literal phrase by wrapping in double quotes.
      This avoids syntax errors for inputs like domains/emails
      (e.g. "crestwellpartners.com", "user@example.com").
    """
    q = (raw or "").strip()
    if not q:
        return q

<<<<<<< HEAD
    upper = q.upper()
    # Heuristic: if user is clearly using FTS operators or column scoping,
    # respect it and do not wrap.
    if any(op in upper for op in (" AND ", " OR ", " NEAR ")):
        return q
    if ":" in q:
        return q

    # Literal phrase mode: strip embedded double quotes to keep syntax valid.
    q = q.replace('"', " ")
    return f'"{q}"'


def _normalize_query_and_sort(params: LeadSearchParams) -> str:
    """
    Validate query and normalize sort, raising ValueError on invalid input.
=======
      * Uses FTS5 (people_fts) to match the text query.
      * Joins back to people, companies, v_emails_latest for metadata and filters.
      * Applies filters for verify_status, icp_min, roles, seniority, industry,
        size, tech, source, and recency_days when provided.
      * Applies sort + keyset pagination based on params.sort and cursor_*.
      * Returns a list of plain dicts suitable for JSON serialization.

    Returned dict keys (subject to the underlying schema) include at least:
      - email
      - first_name
      - last_name
      - full_name
      - title
      - role_family
      - seniority
      - company
      - company_id
      - domain           (backwards-compat alias)
      - company_domain   (for R22 API)
      - industry
      - company_size
      - company_attrs   (raw JSON, if available)
      - source
      - source_url
      - verify_status
      - verified_at
      - icp_score
      - person_id
      - rank            (FTS bm25 score; lower is "more relevant")
>>>>>>> d900df54
    """
    sort = _normalize_query_and_sort(params)

    has_company_attrs, industry_expr, size_expr, attrs_expr = _detect_company_schema(conn)
    has_ve_source, source_expr, source_url_expr = _detect_ve_schema(conn)

    base_sql = _build_base_sql(industry_expr, size_expr, attrs_expr, source_expr, source_url_expr)

    sql_params: dict[str, Any] = {
        "query": params.query,
        "limit": params.limit,
    }
    conditions: list[str] = []

    _apply_icp_filter(params, conditions, sql_params)
    _apply_verify_status_filter(params, conditions, sql_params)
    _apply_roles_filter(params, conditions, sql_params)
    _apply_seniority_filter(params, conditions, sql_params)
    _apply_industry_filter(params, has_company_attrs, conditions, sql_params)
    _apply_size_filter(params, has_company_attrs, conditions, sql_params)
    _apply_tech_filter(params, has_company_attrs, conditions, sql_params)
    _apply_source_filter(params, has_ve_source, conditions, sql_params)
    _apply_recency_filter(params, conditions, sql_params)
    _apply_keyset_pagination(sort, params, conditions, sql_params)

    if conditions:
        base_sql += " AND " + " AND ".join(conditions)

    order_by = _build_order_by(sort)
    base_sql += f"""
        {order_by}
        LIMIT :limit
    """

    cur = conn.execute(base_sql, sql_params)
    rows = cur.fetchall()
    return _rows_to_dicts(cur, rows)


def _build_join_facet_base_sql(
    conn: sqlite3.Connection,
    params: LeadSearchParams,
) -> tuple[str, dict[str, Any], _FacetSchemaInfo]:
    """
    Build the FROM/JOIN/WHERE clause used for facet counts when we are not
    using the materialized view. This mirrors the filters used by
    search_people_leads, but without keyset pagination or ordering.
    """
    has_company_attrs, industry_expr, size_expr, _attrs_expr = _detect_company_schema(conn)
    has_ve_source, _source_expr, _source_url_expr = _detect_ve_schema(conn)

<<<<<<< HEAD
    sort = params.sort or "icp_desc"
    if sort not in {"icp_desc", "verified_desc"}:
        msg = f"Unsupported sort value for search_people_leads: {sort!r}"
        raise ValueError(msg)
    return sort


def _detect_company_schema(conn: sqlite3.Connection) -> tuple[bool, str, str, str]:
    """
    Detect whether companies.attrs exists and return expressions for industry,
    size_bucket, and attrs.
    """
    has_company_attrs = False
    try:
        cur_meta = conn.execute("PRAGMA table_info(companies)")
        cols = [row[1] for row in cur_meta.fetchall()]
        has_company_attrs = "attrs" in cols
    except sqlite3.Error:
        has_company_attrs = False

    if has_company_attrs:
        industry_expr = "JSON_EXTRACT(c.attrs, '$.industry')"
        size_expr = "JSON_EXTRACT(c.attrs, '$.size_bucket')"
        attrs_expr = "c.attrs"
    else:
        industry_expr = "NULL"
        size_expr = "NULL"
        attrs_expr = "NULL"

    return has_company_attrs, industry_expr, size_expr, attrs_expr


def _detect_ve_schema(conn: sqlite3.Connection) -> tuple[bool, str, str]:
    """
    Detect whether v_emails_latest has source/source_url columns and return
    expressions plus a flag for source availability.
    """
    has_ve_source = False
    has_ve_source_url = False
    try:
        cur_meta = conn.execute("PRAGMA table_info(v_emails_latest)")
        v_cols = [row[1] for row in cur_meta.fetchall()]
        has_ve_source = "source" in v_cols
        has_ve_source_url = "source_url" in v_cols
    except sqlite3.Error:
        has_ve_source = False
        has_ve_source_url = False

    source_expr = "ve.source" if has_ve_source else "NULL"
    source_url_expr = "ve.source_url" if has_ve_source_url else "NULL"
    return has_ve_source, source_expr, source_url_expr


def _build_base_sql(
    industry_expr: str,
    size_expr: str,
    attrs_expr: str,
    source_expr: str,
    source_url_expr: str,
) -> str:
    """
    Build the base SELECT + FROM + JOIN + initial WHERE clause.
    """
    return f"""
        SELECT
          ve.email AS email,
          p.first_name AS first_name,
          p.last_name AS last_name,
          COALESCE(p.full_name, p.first_name || ' ' || p.last_name) AS full_name,
          COALESCE(p.title_norm, p.title) AS title,
          p.role_family AS role_family,
          p.seniority AS seniority,
          p.icp_score AS icp_score,
          p.id AS person_id,
          c.id AS company_id,
          c.name AS company,
          -- Keep old 'domain' key and also expose 'company_domain'
          COALESCE(c.official_domain, c.domain) AS domain,
          COALESCE(c.official_domain, c.domain) AS company_domain,
          -- Company attributes (JSON-backed or denormalized fields)
          {industry_expr} AS industry,
          {size_expr} AS company_size,
          {attrs_expr} AS company_attrs,
          -- Email / verification context
          {source_expr} AS source,
          {source_url_expr} AS source_url,
          ve.verify_status AS verify_status,
          ve.verified_at AS verified_at,
          bm25(people_fts) AS rank
=======
    base_sql = """
>>>>>>> d900df54
        FROM people_fts
        JOIN people AS p
          ON p.id = people_fts.rowid
        JOIN v_emails_latest AS ve
          ON ve.person_id = p.id
        JOIN companies AS c
          ON c.id = p.company_id
        WHERE 1=1
    """
    sql_params: dict[str, Any] = {}
    conditions: list[str] = []

<<<<<<< HEAD

def _apply_icp_filter(
    params: LeadSearchParams,
    conditions: list[str],
    sql_params: dict[str, Any],
) -> None:
    if params.icp_min is None:
        return
    conditions.append("p.icp_score IS NOT NULL AND p.icp_score >= :icp_min")
    sql_params["icp_min"] = params.icp_min


def _apply_verify_status_filter(
    params: LeadSearchParams,
    conditions: list[str],
    sql_params: dict[str, Any],
) -> None:
    if not params.verify_status:
        return

    placeholders: list[str] = []
    for idx, status in enumerate(params.verify_status):
        key = f"vs_{idx}"
        placeholders.append(f":{key}")
        sql_params[key] = status
    conditions.append(f"ve.verify_status IN ({', '.join(placeholders)})")


def _apply_roles_filter(
    params: LeadSearchParams,
    conditions: list[str],
    sql_params: dict[str, Any],
) -> None:
    if not params.roles:
        return

    placeholders: list[str] = []
    for idx, role in enumerate(params.roles):
        key = f"role_{idx}"
        placeholders.append(f":{key}")
        sql_params[key] = role
    conditions.append(f"p.role_family IN ({', '.join(placeholders)})")


def _apply_seniority_filter(
    params: LeadSearchParams,
    conditions: list[str],
    sql_params: dict[str, Any],
) -> None:
    if not params.seniority:
        return

    placeholders: list[str] = []
    for idx, s in enumerate(params.seniority):
        key = f"sen_{idx}"
        placeholders.append(f":{key}")
        sql_params[key] = s
    conditions.append(f"p.seniority IN ({', '.join(placeholders)})")


def _apply_industry_filter(
    params: LeadSearchParams,
    has_company_attrs: bool,
    conditions: list[str],
    sql_params: dict[str, Any],
) -> None:
    if not (params.industries and has_company_attrs):
        return

    placeholders: list[str] = []
    for idx, industry in enumerate(params.industries):
        key = f"ind_{idx}"
        placeholders.append(f":{key}")
        sql_params[key] = industry
    conditions.append(
        f"JSON_EXTRACT(c.attrs, '$.industry') IN ({', '.join(placeholders)})",
    )


def _apply_size_filter(
    params: LeadSearchParams,
    has_company_attrs: bool,
    conditions: list[str],
    sql_params: dict[str, Any],
) -> None:
    if not (params.sizes and has_company_attrs):
        return

    placeholders: list[str] = []
    for idx, size in enumerate(params.sizes):
        key = f"size_{idx}"
        placeholders.append(f":{key}")
        sql_params[key] = size
    conditions.append(
        f"JSON_EXTRACT(c.attrs, '$.size_bucket') IN ({', '.join(placeholders)})",
    )


def _apply_tech_filter(
    params: LeadSearchParams,
    has_company_attrs: bool,
    conditions: list[str],
    sql_params: dict[str, Any],
) -> None:
    if not (params.tech and has_company_attrs):
        return

    tech_clauses: list[str] = []
    for idx, tech in enumerate(params.tech):
        key = f"tech_{idx}"
        sql_params[key] = f"%{tech}%"
        tech_clauses.append(f"c.attrs LIKE :{key}")
    if tech_clauses:
        conditions.append("(" + " OR ".join(tech_clauses) + ")")


def _apply_source_filter(
    params: LeadSearchParams,
    has_ve_source: bool,
    conditions: list[str],
    sql_params: dict[str, Any],
) -> None:
    if not params.source:
        return
    if not has_ve_source:
        # Old schema: can't apply this filter safely; fail loudly so callers
        # (e.g. API) know the DB is missing required columns.
        raise ValueError("source filter requires v_emails_latest.source column")

    placeholders: list[str] = []
    for idx, src in enumerate(params.source):
        key = f"src_{idx}"
        placeholders.append(f":{key}")
        sql_params[key] = src
    conditions.append(f"ve.source IN ({', '.join(placeholders)})")


def _compute_recency_cutoff(recency_days: int) -> str:
    cutoff_dt = datetime.utcnow() - timedelta(days=recency_days)
    return cutoff_dt.isoformat(sep=" ", timespec="seconds")


def _apply_recency_filter(
    params: LeadSearchParams,
    conditions: list[str],
    sql_params: dict[str, Any],
) -> None:
    if params.recency_days is None:
        return

    cutoff_str = _compute_recency_cutoff(params.recency_days)
    sql_params["recency_cutoff"] = cutoff_str
    conditions.append(
        "ve.verified_at IS NOT NULL AND ve.verified_at >= :recency_cutoff",
    )


def _apply_keyset_pagination(
    sort: str,
    params: LeadSearchParams,
    conditions: list[str],
    sql_params: dict[str, Any],
) -> None:
    if sort == "icp_desc":
        if params.cursor_icp is None or params.cursor_person_id is None:
            return
        sql_params["cursor_icp"] = params.cursor_icp
        sql_params["cursor_person_id"] = params.cursor_person_id
        conditions.append(
            """
            (
              p.icp_score < :cursor_icp
              OR (p.icp_score = :cursor_icp AND p.id > :cursor_person_id)
            )
            """.strip(),
        )
        return

    if sort == "verified_desc":
        if params.cursor_verified_at is None or params.cursor_person_id is None:
            return
        sql_params["cursor_verified_at"] = params.cursor_verified_at
        sql_params["cursor_person_id"] = params.cursor_person_id
        conditions.append(
            """
            (
              ve.verified_at < :cursor_verified_at
              OR (ve.verified_at = :cursor_verified_at AND p.id > :cursor_person_id)
            )
            """.strip(),
        )


def _build_order_by(sort: str) -> str:
    if sort == "icp_desc":
        return """
            ORDER BY
              p.icp_score DESC,
              p.id ASC
        """
    # sort == "verified_desc"
    return """
            ORDER BY
              ve.verified_at DESC,
              p.id ASC
        """


def search_people_leads(conn: sqlite3.Connection, params: LeadSearchParams) -> list[dict[str, Any]]:
    """
    Perform a full-text search over people_fts + joins to people, companies, v_emails_latest.

    This is the main helper R22's /leads/search will call on SQLite. It:

      * Uses FTS5 (people_fts) to match the text query.
      * Joins back to people, companies, v_emails_latest for metadata and filters.
      * Applies filters for verify_status, icp_min, roles, seniority, industry,
        size, tech, source, and recency_days when provided.
      * Applies sort + keyset pagination based on params.sort and cursor_*.
      * Returns a list of plain dicts suitable for JSON serialization.

    Returned dict keys (subject to the underlying schema) include at least:
      - email
      - first_name
      - last_name
      - full_name
      - title
      - role_family
      - seniority
      - company
      - company_id
      - domain           (backwards-compat alias)
      - company_domain   (for R22 API)
      - industry
      - company_size
      - company_attrs   (raw JSON, if available)
      - source
      - source_url
      - verify_status
      - verified_at
      - icp_score
      - person_id
      - rank            (FTS bm25 score; lower is "more relevant")
    """
    sort = _normalize_query_and_sort(params)

    has_company_attrs, industry_expr, size_expr, attrs_expr = _detect_company_schema(conn)
    has_ve_source, source_expr, source_url_expr = _detect_ve_schema(conn)

    base_sql = _build_base_sql(industry_expr, size_expr, attrs_expr, source_expr, source_url_expr)

    match_query = _normalize_fts_query(params.query or "")

    sql_params: dict[str, Any] = {
        "query": match_query,
        "limit": params.limit,
    }
=======
    if params.query and params.query.strip():
        conditions.append("people_fts MATCH :query")
        sql_params["query"] = params.query

    _apply_icp_filter(params, conditions, sql_params)
    _apply_verify_status_filter(params, conditions, sql_params)
    _apply_roles_filter(params, conditions, sql_params)
    _apply_seniority_filter(params, conditions, sql_params)
    _apply_industry_filter(params, has_company_attrs, conditions, sql_params)
    _apply_size_filter(params, has_company_attrs, conditions, sql_params)
    _apply_tech_filter(params, has_company_attrs, conditions, sql_params)
    _apply_source_filter(params, has_ve_source, conditions, sql_params)
    _apply_recency_filter(params, conditions, sql_params)

    if conditions:
        base_sql += " AND " + " AND ".join(conditions)

    schema_info = _FacetSchemaInfo(
        has_company_attrs=has_company_attrs,
        industry_expr=industry_expr,
        size_expr=size_expr,
    )
    return base_sql, sql_params, schema_info


def _run_join_facet_query(
    conn: sqlite3.Connection,
    facet_name: str,
    base_sql: str,
    base_params: dict[str, Any],
    schema_info: _FacetSchemaInfo,
) -> list[dict[str, object]] | None:
    """
    Execute a facet GROUP BY over the main search joins. Returns a list of
    {value, count} dicts, or None if the facet is unknown.
    """
    if facet_name == "verify_status":
        sql = f"""
            SELECT ve.verify_status AS value, COUNT(*) AS count
            {base_sql}
            GROUP BY ve.verify_status
            ORDER BY count DESC
        """
    elif facet_name == "icp_bucket":
        sql = f"""
            SELECT
              CASE
                WHEN p.icp_score >= 80 THEN '80-100'
                WHEN p.icp_score >= 60 THEN '60-79'
                WHEN p.icp_score >= 40 THEN '40-59'
                ELSE '0-39'
              END AS value,
              COUNT(*) AS count
            {base_sql}
            GROUP BY value
            ORDER BY value
        """
    elif facet_name == "role_family":
        sql = f"""
            SELECT p.role_family AS value, COUNT(*) AS count
            {base_sql}
            GROUP BY p.role_family
            ORDER BY count DESC
        """
    elif facet_name == "seniority":
        sql = f"""
            SELECT p.seniority AS value, COUNT(*) AS count
            {base_sql}
            GROUP BY p.seniority
            ORDER BY count DESC
        """
    elif facet_name == "company_size_bucket":
        if not schema_info.has_company_attrs:
            return []
        sql = f"""
            SELECT {schema_info.size_expr} AS value, COUNT(*) AS count
            {base_sql}
            GROUP BY value
            ORDER BY count DESC
        """
    elif facet_name == "company_industry":
        if not schema_info.has_company_attrs:
            return []
        sql = f"""
            SELECT {schema_info.industry_expr} AS value, COUNT(*) AS count
            {base_sql}
            GROUP BY value
            ORDER BY count DESC
        """
    else:
        # Unknown facet (including tech_keyword for now): ignore.
        return None

    cur = conn.execute(sql, base_params)
    rows = cur.fetchall()
    dict_rows = _rows_to_dicts(cur, rows)
    return [
        {"value": row["value"], "count": row["count"]}
        for row in dict_rows
        if row["value"] is not None
    ]


def _build_mv_base_sql(params: LeadSearchParams) -> tuple[str, dict[str, Any]]:
    """
    Build the FROM/WHERE clause for facet counts over the O14 materialized
    view lead_search_docs. This table is expected to contain the columns needed
    for filtering & faceting; we intentionally do not join back to the full
    search graph here.
    """
    base_sql = """
        FROM lead_search_docs AS d
        WHERE 1=1
    """
    sql_params: dict[str, Any] = {}
>>>>>>> d900df54
    conditions: list[str] = []

    _apply_icp_filter(params, conditions, sql_params)
    _apply_verify_status_filter(params, conditions, sql_params)
    _apply_roles_filter(params, conditions, sql_params)
    _apply_seniority_filter(params, conditions, sql_params)
    _apply_industry_filter(params, has_company_attrs, conditions, sql_params)
    _apply_size_filter(params, has_company_attrs, conditions, sql_params)
    _apply_tech_filter(params, has_company_attrs, conditions, sql_params)
    _apply_source_filter(params, has_ve_source, conditions, sql_params)
    _apply_recency_filter(params, conditions, sql_params)
    _apply_keyset_pagination(sort, params, conditions, sql_params)

    if conditions:
        base_sql += " AND " + " AND ".join(conditions)

    order_by = _build_order_by(sort)
    base_sql += f"""
        {order_by}
        LIMIT :limit
    """

    cur = conn.execute(base_sql, sql_params)
    rows = cur.fetchall()
    return _rows_to_dicts(cur, rows)


def _build_join_facet_base_sql(
    conn: sqlite3.Connection,
    params: LeadSearchParams,
) -> tuple[str, dict[str, Any], _FacetSchemaInfo]:
    """
    Build the FROM/JOIN/WHERE clause used for facet counts when we are not
    using the materialized view. This mirrors the filters used by
    search_people_leads, but without keyset pagination or ordering.
    """
    has_company_attrs, industry_expr, size_expr, _attrs_expr = _detect_company_schema(conn)
    has_ve_source, _source_expr, _source_url_expr = _detect_ve_schema(conn)

    base_sql = """
        FROM people_fts
        JOIN people AS p
          ON p.id = people_fts.rowid
        JOIN v_emails_latest AS ve
          ON ve.person_id = p.id
        JOIN companies AS c
          ON c.id = p.company_id
        WHERE 1=1
    """
    sql_params: dict[str, Any] = {}
    conditions: list[str] = []

    if params.query and params.query.strip():
        conditions.append("people_fts MATCH :query")
        sql_params["query"] = _normalize_fts_query(params.query)

    _apply_icp_filter(params, conditions, sql_params)
    _apply_verify_status_filter(params, conditions, sql_params)
    _apply_roles_filter(params, conditions, sql_params)
    _apply_seniority_filter(params, conditions, sql_params)
    _apply_industry_filter(params, has_company_attrs, conditions, sql_params)
    _apply_size_filter(params, has_company_attrs, conditions, sql_params)
    _apply_tech_filter(params, has_company_attrs, conditions, sql_params)
    _apply_source_filter(params, has_ve_source, conditions, sql_params)
    _apply_recency_filter(params, conditions, sql_params)

    if conditions:
        base_sql += " AND " + " AND ".join(conditions)

    schema_info = _FacetSchemaInfo(
        has_company_attrs=has_company_attrs,
        industry_expr=industry_expr,
        size_expr=size_expr,
    )
    return base_sql, sql_params, schema_info


def _run_join_facet_query(
    conn: sqlite3.Connection,
    facet_name: str,
    base_sql: str,
    base_params: dict[str, Any],
    schema_info: _FacetSchemaInfo,
) -> list[dict[str, object]] | None:
    """
    Execute a facet GROUP BY over the main search joins. Returns a list of
    {value, count} dicts, or None if the facet is unknown.
    """
    if facet_name == "verify_status":
        sql = f"""
            SELECT ve.verify_status AS value, COUNT(*) AS count
            {base_sql}
            GROUP BY ve.verify_status
            ORDER BY count DESC
        """
    elif facet_name == "icp_bucket":
        sql = f"""
            SELECT
              CASE
                WHEN p.icp_score >= 80 THEN '80-100'
                WHEN p.icp_score >= 60 THEN '60-79'
                WHEN p.icp_score >= 40 THEN '40-59'
                ELSE '0-39'
              END AS value,
              COUNT(*) AS count
            {base_sql}
            GROUP BY value
            ORDER BY value
        """
    elif facet_name == "role_family":
        sql = f"""
            SELECT p.role_family AS value, COUNT(*) AS count
            {base_sql}
            GROUP BY p.role_family
            ORDER BY count DESC
        """
    elif facet_name == "seniority":
        sql = f"""
            SELECT p.seniority AS value, COUNT(*) AS count
            {base_sql}
            GROUP BY p.seniority
            ORDER BY count DESC
        """
    elif facet_name == "company_size_bucket":
        if not schema_info.has_company_attrs:
            return []
        sql = f"""
            SELECT {schema_info.size_expr} AS value, COUNT(*) AS count
            {base_sql}
            GROUP BY value
            ORDER BY count DESC
        """
    elif facet_name == "company_industry":
        if not schema_info.has_company_attrs:
            return []
        sql = f"""
            SELECT {schema_info.industry_expr} AS value, COUNT(*) AS count
            {base_sql}
            GROUP BY value
            ORDER BY count DESC
        """
    else:
        # Unknown facet (including tech_keyword for now): ignore.
        return None

    cur = conn.execute(sql, base_params)
    rows = cur.fetchall()
    dict_rows = _rows_to_dicts(cur, rows)
    return [
        {"value": row["value"], "count": row["count"]}
        for row in dict_rows
        if row["value"] is not None
    ]


def _build_mv_base_sql(params: LeadSearchParams) -> tuple[str, dict[str, Any]]:
    """
    Build the FROM/WHERE clause for facet counts over the O14 materialized
    view lead_search_docs. This table is expected to contain the columns needed
    for filtering & faceting; we intentionally do not join back to the full
    search graph here.
    """
    base_sql = """
        FROM lead_search_docs AS d
        WHERE 1=1
    """
    sql_params: dict[str, Any] = {}
    conditions: list[str] = []

    if params.icp_min is not None:
        conditions.append("d.icp_score IS NOT NULL AND d.icp_score >= :icp_min")
        sql_params["icp_min"] = params.icp_min

    if params.verify_status:
        placeholders = []
        for idx, status in enumerate(params.verify_status):
            key = f"vs_{idx}"
            placeholders.append(f":{key}")
            sql_params[key] = status
        conditions.append(f"d.verify_status IN ({', '.join(placeholders)})")

    if params.roles:
        placeholders = []
        for idx, role in enumerate(params.roles):
            key = f"role_{idx}"
            placeholders.append(f":{key}")
            sql_params[key] = role
        conditions.append(f"d.role_family IN ({', '.join(placeholders)})")

    if params.seniority:
        placeholders = []
        for idx, s in enumerate(params.seniority):
            key = f"sen_{idx}"
            placeholders.append(f":{key}")
            sql_params[key] = s
        conditions.append(f"d.seniority IN ({', '.join(placeholders)})")

    if params.industries:
        placeholders = []
        for idx, industry in enumerate(params.industries):
            key = f"ind_{idx}"
            placeholders.append(f":{key}")
            sql_params[key] = industry
        conditions.append(f"d.company_industry IN ({', '.join(placeholders)})")

    if params.sizes:
        placeholders = []
        for idx, size in enumerate(params.sizes):
            key = f"size_{idx}"
            placeholders.append(f":{key}")
            sql_params[key] = size
        conditions.append(f"d.company_size_bucket IN ({', '.join(placeholders)})")

    if params.source:
        placeholders = []
        for idx, src in enumerate(params.source):
            key = f"src_{idx}"
            placeholders.append(f":{key}")
            sql_params[key] = src
        conditions.append(f"d.source IN ({', '.join(placeholders)})")

    if params.recency_days is not None:
        cutoff_str = _compute_recency_cutoff(params.recency_days)
        sql_params["recency_cutoff"] = cutoff_str
        conditions.append(
            "d.verified_at IS NOT NULL AND d.verified_at >= :recency_cutoff",
        )

    if conditions:
        base_sql += " AND " + " AND ".join(conditions)

    return base_sql, sql_params


def _run_mv_facet_query(
    conn: sqlite3.Connection,
    facet_name: str,
    base_sql: str,
    base_params: dict[str, Any],
) -> list[dict[str, object]] | None:
    """
    Execute a facet GROUP BY over the lead_search_docs materialized view.
    Returns a list of {value, count} dicts, or None if the facet is unknown.
    """
    if facet_name == "verify_status":
        sql = f"""
            SELECT d.verify_status AS value, COUNT(*) AS count
            {base_sql}
            GROUP BY d.verify_status
            ORDER BY count DESC
        """
    elif facet_name == "icp_bucket":
        sql = f"""
            SELECT
              CASE
                WHEN d.icp_score >= 80 THEN '80-100'
                WHEN d.icp_score >= 60 THEN '60-79'
                WHEN d.icp_score >= 40 THEN '40-59'
                ELSE '0-39'
              END AS value,
              COUNT(*) AS count
            {base_sql}
            GROUP BY value
            ORDER BY value
        """
    elif facet_name == "role_family":
        sql = f"""
            SELECT d.role_family AS value, COUNT(*) AS count
            {base_sql}
            GROUP BY d.role_family
            ORDER BY count DESC
        """
    elif facet_name == "seniority":
        sql = f"""
            SELECT d.seniority AS value, COUNT(*) AS count
            {base_sql}
            GROUP BY d.seniority
            ORDER BY count DESC
        """
    elif facet_name == "company_size_bucket":
        sql = f"""
            SELECT d.company_size_bucket AS value, COUNT(*) AS count
            {base_sql}
            GROUP BY d.company_size_bucket
            ORDER BY count DESC
        """
    elif facet_name == "company_industry":
        sql = f"""
            SELECT d.company_industry AS value, COUNT(*) AS count
            {base_sql}
            GROUP BY d.company_industry
            ORDER BY count DESC
        """
    else:
        return None

    cur = conn.execute(sql, base_params)
    rows = cur.fetchall()
    dict_rows = _rows_to_dicts(cur, rows)
    return [
        {"value": row["value"], "count": row["count"]}
        for row in dict_rows
        if row["value"] is not None
    ]


def compute_facets(conn: sqlite3.Connection, params: LeadSearchParams) -> FacetCounts:
    """
    Compute facet counts for the requested dimensions under the current filters.

    By default this groups over the same joins that search_people_leads uses.
    When FACET_USE_MV is true and the lead_search_docs table exists (O14),
    and when there is no full-text query, we instead group over the
    materialized view for better performance.
    """
    if not params.facets:
        return {}

    # Decide whether to use the O14 materialized view.
    use_mv = False
    if FACET_USE_MV and (not params.query or not params.query.strip()):
        try:
            cur = conn.execute(
                """
                SELECT name
                FROM sqlite_master
                WHERE type = 'table' AND name = 'lead_search_docs'
                """
            )
            use_mv = cur.fetchone() is not None
        except sqlite3.Error:
            use_mv = False

    # For now, avoid MV when tech filters are present since lead_search_docs
    # does not model tech-keyword details.
    if use_mv and params.tech:
        use_mv = False

    facets: FacetCounts = {}

    if use_mv:
        base_sql, base_params = _build_mv_base_sql(params)
        for facet_name in params.facets:
            rows = _run_mv_facet_query(conn, facet_name, base_sql, base_params)
            if rows is not None:
                facets[facet_name] = rows
        return facets

    base_sql, base_params, schema_info = _build_join_facet_base_sql(conn, params)
    for facet_name in params.facets:
        rows = _run_join_facet_query(conn, facet_name, base_sql, base_params, schema_info)
        if rows is not None:
            facets[facet_name] = rows

    return facets


def simple_similarity(a: str, b: str) -> float:
    """
    Simple string similarity using difflib.SequenceMatcher.

    Returns a float in [0.0, 1.0], where 1.0 is an exact match.
    """
    return SequenceMatcher(None, (a or "").lower(), (b or "").lower()).ratio()


def fuzzy_company_lookup(
    conn: sqlite3.Connection,
    name: str,
    limit: int = 10,
) -> list[dict[str, Any]]:
    """
    Fuzzy lookup for companies, using a combination of FTS and Python similarity.

    Steps:
      1. Try to get candidates via companies_fts MATCH.
      2. If that yields too few candidates, fall back to scanning all companies.
      3. Compute simple_similarity between the query and each candidate's display name.
      4. Sort by similarity descending and return the top `limit` matches.

    Returned dict keys include:
      - id
      - name
      - domain
      - similarity
    """
    query = (name or "").strip()
    if not query:
        return []

    candidates_by_id: dict[int, dict[str, Any]] = {}

    # 1) FTS-based candidates (if available).
    try:
        cur = conn.execute(
            """
            SELECT
              c.id AS id,
              c.name AS name,
              COALESCE(c.official_domain, c.domain) AS domain
            FROM companies_fts
            JOIN companies AS c
              ON c.id = companies_fts.rowid
            WHERE companies_fts MATCH :match
            """,
            {"match": _normalize_fts_query(query)},
        )
        rows = cur.fetchall()
        for row in _rows_to_dicts(cur, rows):
            candidates_by_id[row["id"]] = row
    except sqlite3.OperationalError:
        # If FTS is not available for some reason, just skip to fallback.
        pass

    # 2) Fallback / augmentation: if we have too few candidates, add all companies.
    MIN_CANDIDATES = 3
    if len(candidates_by_id) < MIN_CANDIDATES:
        cur = conn.execute(
            """
            SELECT
              c.id AS id,
              c.name AS name,
              COALESCE(c.official_domain, c.domain) AS domain
            FROM companies AS c
            """
        )
        rows = cur.fetchall()
        for row in _rows_to_dicts(cur, rows):
            # Preserve any FTS-derived rows, but add missing ones.
            candidates_by_id.setdefault(row["id"], row)

    candidates = list(candidates_by_id.values())

    # 3) Attach similarity scores and sort.
    for row in candidates:
        row["similarity"] = simple_similarity(query, row.get("name") or "")

    candidates.sort(key=lambda r: r["similarity"], reverse=True)
    return candidates[:limit]<|MERGE_RESOLUTION|>--- conflicted
+++ resolved
@@ -132,15 +132,86 @@
     return [dict(zip(cols, row, strict=False)) for row in rows]
 
 
-<<<<<<< HEAD
 def _normalize_fts_query(raw: str) -> str:
-=======
+    """
+    Turn a user query string into a safe FTS5 MATCH expression.
+
+    - If it looks like advanced FTS syntax (boolean ops / column:term), pass
+      it through as-is.
+    - Otherwise, treat it as a literal phrase by wrapping in double quotes.
+      This avoids syntax errors for inputs like domains/emails
+      (e.g. "crestwellpartners.com", "user@example.com").
+    """
+    q = (raw or "").strip()
+    if not q:
+        return q
+
+    upper = q.upper()
+    # Heuristic: if user is clearly using FTS operators or column scoping,
+    # respect it and do not wrap.
+    if any(op in upper for op in (" AND ", " OR ", " NEAR ")):
+        return q
+    if ":" in q:
+        return q
+
+    # Literal phrase mode: strip embedded double quotes to keep syntax valid.
+    q = q.replace('"', " ")
+    return f'"{q}"'
+
+
 def _normalize_query_and_sort(params: LeadSearchParams) -> str:
     """
     Validate query and normalize sort, raising ValueError on invalid input.
     """
-    if not params.query or not params.query.strip():
-        raise ValueError("LeadSearchParams.query must be a non-empty string")
+    sort = _normalize_query_and_sort(params)
+
+    has_company_attrs, industry_expr, size_expr, attrs_expr = _detect_company_schema(conn)
+    has_ve_source, source_expr, source_url_expr = _detect_ve_schema(conn)
+
+    base_sql = _build_base_sql(industry_expr, size_expr, attrs_expr, source_expr, source_url_expr)
+
+    sql_params: dict[str, Any] = {
+        "query": params.query,
+        "limit": params.limit,
+    }
+    conditions: list[str] = []
+
+    _apply_icp_filter(params, conditions, sql_params)
+    _apply_verify_status_filter(params, conditions, sql_params)
+    _apply_roles_filter(params, conditions, sql_params)
+    _apply_seniority_filter(params, conditions, sql_params)
+    _apply_industry_filter(params, has_company_attrs, conditions, sql_params)
+    _apply_size_filter(params, has_company_attrs, conditions, sql_params)
+    _apply_tech_filter(params, has_company_attrs, conditions, sql_params)
+    _apply_source_filter(params, has_ve_source, conditions, sql_params)
+    _apply_recency_filter(params, conditions, sql_params)
+    _apply_keyset_pagination(sort, params, conditions, sql_params)
+
+    if conditions:
+        base_sql += " AND " + " AND ".join(conditions)
+
+    order_by = _build_order_by(sort)
+    base_sql += f"""
+        {order_by}
+        LIMIT :limit
+    """
+
+    cur = conn.execute(base_sql, sql_params)
+    rows = cur.fetchall()
+    return _rows_to_dicts(cur, rows)
+
+
+def _build_join_facet_base_sql(
+    conn: sqlite3.Connection,
+    params: LeadSearchParams,
+) -> tuple[str, dict[str, Any], _FacetSchemaInfo]:
+    """
+    Build the FROM/JOIN/WHERE clause used for facet counts when we are not
+    using the materialized view. This mirrors the filters used by
+    search_people_leads, but without keyset pagination or ordering.
+    """
+    has_company_attrs, industry_expr, size_expr, _attrs_expr = _detect_company_schema(conn)
+    has_ve_source, _source_expr, _source_url_expr = _detect_ve_schema(conn)
 
     sort = params.sort or "icp_desc"
     if sort not in {"icp_desc", "verified_desc"}:
@@ -238,8 +309,10 @@
           ON ve.person_id = p.id
         JOIN companies AS c
           ON c.id = p.company_id
-        WHERE people_fts MATCH :query
-    """
+        WHERE 1=1
+    """
+    sql_params: dict[str, Any] = {}
+    conditions: list[str] = []
 
 
 def _apply_icp_filter(
@@ -450,38 +523,11 @@
 
 
 def search_people_leads(conn: sqlite3.Connection, params: LeadSearchParams) -> list[dict[str, Any]]:
->>>>>>> d900df54
-    """
-    Turn a user query string into a safe FTS5 MATCH expression.
-
-    - If it looks like advanced FTS syntax (boolean ops / column:term), pass
-      it through as-is.
-    - Otherwise, treat it as a literal phrase by wrapping in double quotes.
-      This avoids syntax errors for inputs like domains/emails
-      (e.g. "crestwellpartners.com", "user@example.com").
-    """
-    q = (raw or "").strip()
-    if not q:
-        return q
-
-<<<<<<< HEAD
-    upper = q.upper()
-    # Heuristic: if user is clearly using FTS operators or column scoping,
-    # respect it and do not wrap.
-    if any(op in upper for op in (" AND ", " OR ", " NEAR ")):
-        return q
-    if ":" in q:
-        return q
-
-    # Literal phrase mode: strip embedded double quotes to keep syntax valid.
-    q = q.replace('"', " ")
-    return f'"{q}"'
-
-
-def _normalize_query_and_sort(params: LeadSearchParams) -> str:
-    """
-    Validate query and normalize sort, raising ValueError on invalid input.
-=======
+    """
+    Perform a full-text search over people_fts + joins to people, companies, v_emails_latest.
+
+    This is the main helper R22's /leads/search will call on SQLite. It:
+
       * Uses FTS5 (people_fts) to match the text query.
       * Joins back to people, companies, v_emails_latest for metadata and filters.
       * Applies filters for verify_status, icp_min, roles, seniority, industry,
@@ -511,407 +557,6 @@
       - icp_score
       - person_id
       - rank            (FTS bm25 score; lower is "more relevant")
->>>>>>> d900df54
-    """
-    sort = _normalize_query_and_sort(params)
-
-    has_company_attrs, industry_expr, size_expr, attrs_expr = _detect_company_schema(conn)
-    has_ve_source, source_expr, source_url_expr = _detect_ve_schema(conn)
-
-    base_sql = _build_base_sql(industry_expr, size_expr, attrs_expr, source_expr, source_url_expr)
-
-    sql_params: dict[str, Any] = {
-        "query": params.query,
-        "limit": params.limit,
-    }
-    conditions: list[str] = []
-
-    _apply_icp_filter(params, conditions, sql_params)
-    _apply_verify_status_filter(params, conditions, sql_params)
-    _apply_roles_filter(params, conditions, sql_params)
-    _apply_seniority_filter(params, conditions, sql_params)
-    _apply_industry_filter(params, has_company_attrs, conditions, sql_params)
-    _apply_size_filter(params, has_company_attrs, conditions, sql_params)
-    _apply_tech_filter(params, has_company_attrs, conditions, sql_params)
-    _apply_source_filter(params, has_ve_source, conditions, sql_params)
-    _apply_recency_filter(params, conditions, sql_params)
-    _apply_keyset_pagination(sort, params, conditions, sql_params)
-
-    if conditions:
-        base_sql += " AND " + " AND ".join(conditions)
-
-    order_by = _build_order_by(sort)
-    base_sql += f"""
-        {order_by}
-        LIMIT :limit
-    """
-
-    cur = conn.execute(base_sql, sql_params)
-    rows = cur.fetchall()
-    return _rows_to_dicts(cur, rows)
-
-
-def _build_join_facet_base_sql(
-    conn: sqlite3.Connection,
-    params: LeadSearchParams,
-) -> tuple[str, dict[str, Any], _FacetSchemaInfo]:
-    """
-    Build the FROM/JOIN/WHERE clause used for facet counts when we are not
-    using the materialized view. This mirrors the filters used by
-    search_people_leads, but without keyset pagination or ordering.
-    """
-    has_company_attrs, industry_expr, size_expr, _attrs_expr = _detect_company_schema(conn)
-    has_ve_source, _source_expr, _source_url_expr = _detect_ve_schema(conn)
-
-<<<<<<< HEAD
-    sort = params.sort or "icp_desc"
-    if sort not in {"icp_desc", "verified_desc"}:
-        msg = f"Unsupported sort value for search_people_leads: {sort!r}"
-        raise ValueError(msg)
-    return sort
-
-
-def _detect_company_schema(conn: sqlite3.Connection) -> tuple[bool, str, str, str]:
-    """
-    Detect whether companies.attrs exists and return expressions for industry,
-    size_bucket, and attrs.
-    """
-    has_company_attrs = False
-    try:
-        cur_meta = conn.execute("PRAGMA table_info(companies)")
-        cols = [row[1] for row in cur_meta.fetchall()]
-        has_company_attrs = "attrs" in cols
-    except sqlite3.Error:
-        has_company_attrs = False
-
-    if has_company_attrs:
-        industry_expr = "JSON_EXTRACT(c.attrs, '$.industry')"
-        size_expr = "JSON_EXTRACT(c.attrs, '$.size_bucket')"
-        attrs_expr = "c.attrs"
-    else:
-        industry_expr = "NULL"
-        size_expr = "NULL"
-        attrs_expr = "NULL"
-
-    return has_company_attrs, industry_expr, size_expr, attrs_expr
-
-
-def _detect_ve_schema(conn: sqlite3.Connection) -> tuple[bool, str, str]:
-    """
-    Detect whether v_emails_latest has source/source_url columns and return
-    expressions plus a flag for source availability.
-    """
-    has_ve_source = False
-    has_ve_source_url = False
-    try:
-        cur_meta = conn.execute("PRAGMA table_info(v_emails_latest)")
-        v_cols = [row[1] for row in cur_meta.fetchall()]
-        has_ve_source = "source" in v_cols
-        has_ve_source_url = "source_url" in v_cols
-    except sqlite3.Error:
-        has_ve_source = False
-        has_ve_source_url = False
-
-    source_expr = "ve.source" if has_ve_source else "NULL"
-    source_url_expr = "ve.source_url" if has_ve_source_url else "NULL"
-    return has_ve_source, source_expr, source_url_expr
-
-
-def _build_base_sql(
-    industry_expr: str,
-    size_expr: str,
-    attrs_expr: str,
-    source_expr: str,
-    source_url_expr: str,
-) -> str:
-    """
-    Build the base SELECT + FROM + JOIN + initial WHERE clause.
-    """
-    return f"""
-        SELECT
-          ve.email AS email,
-          p.first_name AS first_name,
-          p.last_name AS last_name,
-          COALESCE(p.full_name, p.first_name || ' ' || p.last_name) AS full_name,
-          COALESCE(p.title_norm, p.title) AS title,
-          p.role_family AS role_family,
-          p.seniority AS seniority,
-          p.icp_score AS icp_score,
-          p.id AS person_id,
-          c.id AS company_id,
-          c.name AS company,
-          -- Keep old 'domain' key and also expose 'company_domain'
-          COALESCE(c.official_domain, c.domain) AS domain,
-          COALESCE(c.official_domain, c.domain) AS company_domain,
-          -- Company attributes (JSON-backed or denormalized fields)
-          {industry_expr} AS industry,
-          {size_expr} AS company_size,
-          {attrs_expr} AS company_attrs,
-          -- Email / verification context
-          {source_expr} AS source,
-          {source_url_expr} AS source_url,
-          ve.verify_status AS verify_status,
-          ve.verified_at AS verified_at,
-          bm25(people_fts) AS rank
-=======
-    base_sql = """
->>>>>>> d900df54
-        FROM people_fts
-        JOIN people AS p
-          ON p.id = people_fts.rowid
-        JOIN v_emails_latest AS ve
-          ON ve.person_id = p.id
-        JOIN companies AS c
-          ON c.id = p.company_id
-        WHERE 1=1
-    """
-    sql_params: dict[str, Any] = {}
-    conditions: list[str] = []
-
-<<<<<<< HEAD
-
-def _apply_icp_filter(
-    params: LeadSearchParams,
-    conditions: list[str],
-    sql_params: dict[str, Any],
-) -> None:
-    if params.icp_min is None:
-        return
-    conditions.append("p.icp_score IS NOT NULL AND p.icp_score >= :icp_min")
-    sql_params["icp_min"] = params.icp_min
-
-
-def _apply_verify_status_filter(
-    params: LeadSearchParams,
-    conditions: list[str],
-    sql_params: dict[str, Any],
-) -> None:
-    if not params.verify_status:
-        return
-
-    placeholders: list[str] = []
-    for idx, status in enumerate(params.verify_status):
-        key = f"vs_{idx}"
-        placeholders.append(f":{key}")
-        sql_params[key] = status
-    conditions.append(f"ve.verify_status IN ({', '.join(placeholders)})")
-
-
-def _apply_roles_filter(
-    params: LeadSearchParams,
-    conditions: list[str],
-    sql_params: dict[str, Any],
-) -> None:
-    if not params.roles:
-        return
-
-    placeholders: list[str] = []
-    for idx, role in enumerate(params.roles):
-        key = f"role_{idx}"
-        placeholders.append(f":{key}")
-        sql_params[key] = role
-    conditions.append(f"p.role_family IN ({', '.join(placeholders)})")
-
-
-def _apply_seniority_filter(
-    params: LeadSearchParams,
-    conditions: list[str],
-    sql_params: dict[str, Any],
-) -> None:
-    if not params.seniority:
-        return
-
-    placeholders: list[str] = []
-    for idx, s in enumerate(params.seniority):
-        key = f"sen_{idx}"
-        placeholders.append(f":{key}")
-        sql_params[key] = s
-    conditions.append(f"p.seniority IN ({', '.join(placeholders)})")
-
-
-def _apply_industry_filter(
-    params: LeadSearchParams,
-    has_company_attrs: bool,
-    conditions: list[str],
-    sql_params: dict[str, Any],
-) -> None:
-    if not (params.industries and has_company_attrs):
-        return
-
-    placeholders: list[str] = []
-    for idx, industry in enumerate(params.industries):
-        key = f"ind_{idx}"
-        placeholders.append(f":{key}")
-        sql_params[key] = industry
-    conditions.append(
-        f"JSON_EXTRACT(c.attrs, '$.industry') IN ({', '.join(placeholders)})",
-    )
-
-
-def _apply_size_filter(
-    params: LeadSearchParams,
-    has_company_attrs: bool,
-    conditions: list[str],
-    sql_params: dict[str, Any],
-) -> None:
-    if not (params.sizes and has_company_attrs):
-        return
-
-    placeholders: list[str] = []
-    for idx, size in enumerate(params.sizes):
-        key = f"size_{idx}"
-        placeholders.append(f":{key}")
-        sql_params[key] = size
-    conditions.append(
-        f"JSON_EXTRACT(c.attrs, '$.size_bucket') IN ({', '.join(placeholders)})",
-    )
-
-
-def _apply_tech_filter(
-    params: LeadSearchParams,
-    has_company_attrs: bool,
-    conditions: list[str],
-    sql_params: dict[str, Any],
-) -> None:
-    if not (params.tech and has_company_attrs):
-        return
-
-    tech_clauses: list[str] = []
-    for idx, tech in enumerate(params.tech):
-        key = f"tech_{idx}"
-        sql_params[key] = f"%{tech}%"
-        tech_clauses.append(f"c.attrs LIKE :{key}")
-    if tech_clauses:
-        conditions.append("(" + " OR ".join(tech_clauses) + ")")
-
-
-def _apply_source_filter(
-    params: LeadSearchParams,
-    has_ve_source: bool,
-    conditions: list[str],
-    sql_params: dict[str, Any],
-) -> None:
-    if not params.source:
-        return
-    if not has_ve_source:
-        # Old schema: can't apply this filter safely; fail loudly so callers
-        # (e.g. API) know the DB is missing required columns.
-        raise ValueError("source filter requires v_emails_latest.source column")
-
-    placeholders: list[str] = []
-    for idx, src in enumerate(params.source):
-        key = f"src_{idx}"
-        placeholders.append(f":{key}")
-        sql_params[key] = src
-    conditions.append(f"ve.source IN ({', '.join(placeholders)})")
-
-
-def _compute_recency_cutoff(recency_days: int) -> str:
-    cutoff_dt = datetime.utcnow() - timedelta(days=recency_days)
-    return cutoff_dt.isoformat(sep=" ", timespec="seconds")
-
-
-def _apply_recency_filter(
-    params: LeadSearchParams,
-    conditions: list[str],
-    sql_params: dict[str, Any],
-) -> None:
-    if params.recency_days is None:
-        return
-
-    cutoff_str = _compute_recency_cutoff(params.recency_days)
-    sql_params["recency_cutoff"] = cutoff_str
-    conditions.append(
-        "ve.verified_at IS NOT NULL AND ve.verified_at >= :recency_cutoff",
-    )
-
-
-def _apply_keyset_pagination(
-    sort: str,
-    params: LeadSearchParams,
-    conditions: list[str],
-    sql_params: dict[str, Any],
-) -> None:
-    if sort == "icp_desc":
-        if params.cursor_icp is None or params.cursor_person_id is None:
-            return
-        sql_params["cursor_icp"] = params.cursor_icp
-        sql_params["cursor_person_id"] = params.cursor_person_id
-        conditions.append(
-            """
-            (
-              p.icp_score < :cursor_icp
-              OR (p.icp_score = :cursor_icp AND p.id > :cursor_person_id)
-            )
-            """.strip(),
-        )
-        return
-
-    if sort == "verified_desc":
-        if params.cursor_verified_at is None or params.cursor_person_id is None:
-            return
-        sql_params["cursor_verified_at"] = params.cursor_verified_at
-        sql_params["cursor_person_id"] = params.cursor_person_id
-        conditions.append(
-            """
-            (
-              ve.verified_at < :cursor_verified_at
-              OR (ve.verified_at = :cursor_verified_at AND p.id > :cursor_person_id)
-            )
-            """.strip(),
-        )
-
-
-def _build_order_by(sort: str) -> str:
-    if sort == "icp_desc":
-        return """
-            ORDER BY
-              p.icp_score DESC,
-              p.id ASC
-        """
-    # sort == "verified_desc"
-    return """
-            ORDER BY
-              ve.verified_at DESC,
-              p.id ASC
-        """
-
-
-def search_people_leads(conn: sqlite3.Connection, params: LeadSearchParams) -> list[dict[str, Any]]:
-    """
-    Perform a full-text search over people_fts + joins to people, companies, v_emails_latest.
-
-    This is the main helper R22's /leads/search will call on SQLite. It:
-
-      * Uses FTS5 (people_fts) to match the text query.
-      * Joins back to people, companies, v_emails_latest for metadata and filters.
-      * Applies filters for verify_status, icp_min, roles, seniority, industry,
-        size, tech, source, and recency_days when provided.
-      * Applies sort + keyset pagination based on params.sort and cursor_*.
-      * Returns a list of plain dicts suitable for JSON serialization.
-
-    Returned dict keys (subject to the underlying schema) include at least:
-      - email
-      - first_name
-      - last_name
-      - full_name
-      - title
-      - role_family
-      - seniority
-      - company
-      - company_id
-      - domain           (backwards-compat alias)
-      - company_domain   (for R22 API)
-      - industry
-      - company_size
-      - company_attrs   (raw JSON, if available)
-      - source
-      - source_url
-      - verify_status
-      - verified_at
-      - icp_score
-      - person_id
-      - rank            (FTS bm25 score; lower is "more relevant")
     """
     sort = _normalize_query_and_sort(params)
 
@@ -926,123 +571,6 @@
         "query": match_query,
         "limit": params.limit,
     }
-=======
-    if params.query and params.query.strip():
-        conditions.append("people_fts MATCH :query")
-        sql_params["query"] = params.query
-
-    _apply_icp_filter(params, conditions, sql_params)
-    _apply_verify_status_filter(params, conditions, sql_params)
-    _apply_roles_filter(params, conditions, sql_params)
-    _apply_seniority_filter(params, conditions, sql_params)
-    _apply_industry_filter(params, has_company_attrs, conditions, sql_params)
-    _apply_size_filter(params, has_company_attrs, conditions, sql_params)
-    _apply_tech_filter(params, has_company_attrs, conditions, sql_params)
-    _apply_source_filter(params, has_ve_source, conditions, sql_params)
-    _apply_recency_filter(params, conditions, sql_params)
-
-    if conditions:
-        base_sql += " AND " + " AND ".join(conditions)
-
-    schema_info = _FacetSchemaInfo(
-        has_company_attrs=has_company_attrs,
-        industry_expr=industry_expr,
-        size_expr=size_expr,
-    )
-    return base_sql, sql_params, schema_info
-
-
-def _run_join_facet_query(
-    conn: sqlite3.Connection,
-    facet_name: str,
-    base_sql: str,
-    base_params: dict[str, Any],
-    schema_info: _FacetSchemaInfo,
-) -> list[dict[str, object]] | None:
-    """
-    Execute a facet GROUP BY over the main search joins. Returns a list of
-    {value, count} dicts, or None if the facet is unknown.
-    """
-    if facet_name == "verify_status":
-        sql = f"""
-            SELECT ve.verify_status AS value, COUNT(*) AS count
-            {base_sql}
-            GROUP BY ve.verify_status
-            ORDER BY count DESC
-        """
-    elif facet_name == "icp_bucket":
-        sql = f"""
-            SELECT
-              CASE
-                WHEN p.icp_score >= 80 THEN '80-100'
-                WHEN p.icp_score >= 60 THEN '60-79'
-                WHEN p.icp_score >= 40 THEN '40-59'
-                ELSE '0-39'
-              END AS value,
-              COUNT(*) AS count
-            {base_sql}
-            GROUP BY value
-            ORDER BY value
-        """
-    elif facet_name == "role_family":
-        sql = f"""
-            SELECT p.role_family AS value, COUNT(*) AS count
-            {base_sql}
-            GROUP BY p.role_family
-            ORDER BY count DESC
-        """
-    elif facet_name == "seniority":
-        sql = f"""
-            SELECT p.seniority AS value, COUNT(*) AS count
-            {base_sql}
-            GROUP BY p.seniority
-            ORDER BY count DESC
-        """
-    elif facet_name == "company_size_bucket":
-        if not schema_info.has_company_attrs:
-            return []
-        sql = f"""
-            SELECT {schema_info.size_expr} AS value, COUNT(*) AS count
-            {base_sql}
-            GROUP BY value
-            ORDER BY count DESC
-        """
-    elif facet_name == "company_industry":
-        if not schema_info.has_company_attrs:
-            return []
-        sql = f"""
-            SELECT {schema_info.industry_expr} AS value, COUNT(*) AS count
-            {base_sql}
-            GROUP BY value
-            ORDER BY count DESC
-        """
-    else:
-        # Unknown facet (including tech_keyword for now): ignore.
-        return None
-
-    cur = conn.execute(sql, base_params)
-    rows = cur.fetchall()
-    dict_rows = _rows_to_dicts(cur, rows)
-    return [
-        {"value": row["value"], "count": row["count"]}
-        for row in dict_rows
-        if row["value"] is not None
-    ]
-
-
-def _build_mv_base_sql(params: LeadSearchParams) -> tuple[str, dict[str, Any]]:
-    """
-    Build the FROM/WHERE clause for facet counts over the O14 materialized
-    view lead_search_docs. This table is expected to contain the columns needed
-    for filtering & faceting; we intentionally do not join back to the full
-    search graph here.
-    """
-    base_sql = """
-        FROM lead_search_docs AS d
-        WHERE 1=1
-    """
-    sql_params: dict[str, Any] = {}
->>>>>>> d900df54
     conditions: list[str] = []
 
     _apply_icp_filter(params, conditions, sql_params)
